<Project>
  <ItemDefinitionGroup>
    <Repository>
      <Build>true</Build>

      <!--
        Specifies the ruleset used to determine if a repo should build in a patch update, or not.
        The default is ProductChangesOnly.

        Rulesets:
          ProductChangeOnly
            Only produce new package versions if there were changes to product code.
            Examples: this is the default. Most repos should use this policy.

          CascadeVersion
            Produce new package versions if there were changes to product code, or if one of the package dependencies has updated.
            Examples: metapackages which are not top-level, but should still be used to help users get the latest transitive set of dependencies

          AlwaysUpdate
            Packages should update in every patch.
            Examples: top-level metapackages and templates.

       -->
      <PatchPolicy>ProductChangesOnly</PatchPolicy>
      <RootPath></RootPath>
    </Repository>
    <ShippedRepository>
      <Build>false</Build>
      <PatchPolicy>ProductChangesOnly</PatchPolicy>
      <RootPath></RootPath>
    </ShippedRepository>
  </ItemDefinitionGroup>

  <PropertyGroup>
    <TestsRequiredTheSharedRuntime Condition="'$(RepositoryToBuild)' == 'Templating'">true</TestsRequiredTheSharedRuntime>
  </PropertyGroup>

  <ItemGroup>
    <Repository Include="AADIntegration" />
    <Repository Include="Antiforgery" />
    <Repository Include="AzureIntegration" RootPath="$(RepositoryRoot)src\AzureIntegration\" />
    <Repository Include="BasicMiddleware" />
    <Repository Include="CORS" />
    <Repository Include="Diagnostics" />
    <Repository Include="Hosting" />
    <Repository Include="HttpAbstractions" />
    <Repository Include="HttpSysServer" />
    <Repository Include="Identity" />
    <Repository Include="IISIntegration" RootPath="$(RepositoryRoot)src\IISIntegration\" />
<<<<<<< HEAD
    <Repository Include="JavaScriptServices" />
    <Repository Include="Localization" />
    <Repository Include="MetaPackages" PatchPolicy="CascadeVersions" />
    <Repository Include="Mvc" />
    <Repository Include="Razor" />
    <Repository Include="ResponseCaching" />
    <Repository Include="Routing" />
    <Repository Include="Security" />
    <Repository Include="Session" />
    <Repository Include="SignalR" />
    <Repository Include="StaticFiles" />
    <Repository Include="Templating" RootPath="$(RepositoryRoot)src\templating\" PatchPolicy="AlwaysUpdateAndCascadeVersions" />
=======
    <Repository Include="templating" RootPath="$(RepositoryRoot)src\templating\" PatchPolicy="AlwaysUpdateAndCascadeVersions" />
>>>>>>> bfba7413

    <!-- Test-only repos -->
    <Repository Include="AuthSamples" RootPath="$(RepositoryRoot)src\AuthSamples\" PatchPolicy="AlwaysUpdateAndCascadeVersions" />
    <Repository Include="MusicStore"  RootPath="$(RepositoryRoot)src\MusicStore\" PatchPolicy="AlwaysUpdateAndCascadeVersions" />
    <Repository Include="ServerTests" PatchPolicy="AlwaysUpdateAndCascadeVersions" />
  </ItemGroup>
<<<<<<< HEAD
=======

  <ItemGroup>
    <ShippedRepository Include="AADIntegration" />
    <ShippedRepository Include="Antiforgery" />
    <ShippedRepository Include="AzureIntegration" RootPath="$(RepositoryRoot)src\AzureIntegration\" />
    <ShippedRepository Include="BasicMiddleware" />
    <ShippedRepository Include="BrowserLink" />
    <ShippedRepository Include="CORS" />
    <ShippedRepository Include="Diagnostics" />
    <ShippedRepository Include="EntityFrameworkCore" />
    <ShippedRepository Include="HttpSysServer" />
    <ShippedRepository Include="Identity" />
    <ShippedRepository Include="JavaScriptServices" />
    <ShippedRepository Include="Localization" />
    <ShippedRepository Include="MetaPackages" PatchPolicy="CascadeVersions" />
    <ShippedRepository Include="Mvc" />
    <ShippedRepository Include="MvcPrecompilation" />
    <ShippedRepository Include="Razor" />
    <ShippedRepository Include="ResponseCaching" />
    <ShippedRepository Include="Routing" />
    <ShippedRepository Include="Security" />
    <ShippedRepository Include="Session" />
    <ShippedRepository Include="SignalR" />
    <ShippedRepository Include="StaticFiles" />
  </ItemGroup>
>>>>>>> bfba7413
</Project><|MERGE_RESOLUTION|>--- conflicted
+++ resolved
@@ -42,12 +42,9 @@
     <Repository Include="BasicMiddleware" />
     <Repository Include="CORS" />
     <Repository Include="Diagnostics" />
-    <Repository Include="Hosting" />
-    <Repository Include="HttpAbstractions" />
     <Repository Include="HttpSysServer" />
     <Repository Include="Identity" />
     <Repository Include="IISIntegration" RootPath="$(RepositoryRoot)src\IISIntegration\" />
-<<<<<<< HEAD
     <Repository Include="JavaScriptServices" />
     <Repository Include="Localization" />
     <Repository Include="MetaPackages" PatchPolicy="CascadeVersions" />
@@ -59,42 +56,11 @@
     <Repository Include="Session" />
     <Repository Include="SignalR" />
     <Repository Include="StaticFiles" />
-    <Repository Include="Templating" RootPath="$(RepositoryRoot)src\templating\" PatchPolicy="AlwaysUpdateAndCascadeVersions" />
-=======
     <Repository Include="templating" RootPath="$(RepositoryRoot)src\templating\" PatchPolicy="AlwaysUpdateAndCascadeVersions" />
->>>>>>> bfba7413
 
     <!-- Test-only repos -->
     <Repository Include="AuthSamples" RootPath="$(RepositoryRoot)src\AuthSamples\" PatchPolicy="AlwaysUpdateAndCascadeVersions" />
     <Repository Include="MusicStore"  RootPath="$(RepositoryRoot)src\MusicStore\" PatchPolicy="AlwaysUpdateAndCascadeVersions" />
     <Repository Include="ServerTests" PatchPolicy="AlwaysUpdateAndCascadeVersions" />
   </ItemGroup>
-<<<<<<< HEAD
-=======
-
-  <ItemGroup>
-    <ShippedRepository Include="AADIntegration" />
-    <ShippedRepository Include="Antiforgery" />
-    <ShippedRepository Include="AzureIntegration" RootPath="$(RepositoryRoot)src\AzureIntegration\" />
-    <ShippedRepository Include="BasicMiddleware" />
-    <ShippedRepository Include="BrowserLink" />
-    <ShippedRepository Include="CORS" />
-    <ShippedRepository Include="Diagnostics" />
-    <ShippedRepository Include="EntityFrameworkCore" />
-    <ShippedRepository Include="HttpSysServer" />
-    <ShippedRepository Include="Identity" />
-    <ShippedRepository Include="JavaScriptServices" />
-    <ShippedRepository Include="Localization" />
-    <ShippedRepository Include="MetaPackages" PatchPolicy="CascadeVersions" />
-    <ShippedRepository Include="Mvc" />
-    <ShippedRepository Include="MvcPrecompilation" />
-    <ShippedRepository Include="Razor" />
-    <ShippedRepository Include="ResponseCaching" />
-    <ShippedRepository Include="Routing" />
-    <ShippedRepository Include="Security" />
-    <ShippedRepository Include="Session" />
-    <ShippedRepository Include="SignalR" />
-    <ShippedRepository Include="StaticFiles" />
-  </ItemGroup>
->>>>>>> bfba7413
 </Project>